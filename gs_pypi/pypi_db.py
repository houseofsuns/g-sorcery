--- conflicted
+++ resolved
@@ -70,72 +70,6 @@
         data = {}
         data["files"] = []
         data["info"] = {}
-<<<<<<< HEAD
-        for table in soup("table", class_ = "list")[-1:]:
-            if not "File" in table("th")[0].string:
-                continue
-
-            for entry in table("tr")[1:-1]:
-                fields = entry("td")
-                
-                FILE = 0
-                URL = 0
-                MD5 = 1
-                
-                TYPE = 1
-                PYVERSION = 2
-                UPLOADED = 3
-                SIZE = 4
-                
-                file_inf = fields[FILE]("a")[0]["href"].split("#")
-                file_url = file_inf[URL]
-                file_md5 = file_inf[MD5][4:]
-
-                file_type = fields[TYPE].string
-                file_pyversion = fields[PYVERSION].string
-                file_uploaded = fields[UPLOADED].string
-                file_size = fields[SIZE].string
-
-                data["files"].append({"url": file_url,
-                                      "md5": file_md5,
-                                      "type": file_type,
-                                      "pyversion": file_pyversion,
-                                      "uploaded": file_uploaded,
-                                      "size": file_size})
-                entry.decompose()
-            table.decompose()
-
-        uls = soup("ul", class_ = "nodot")
-        if uls:
-            if "Downloads (All Versions):" in uls[0]("strong")[0].string:
-                ul = uls[1]
-            else:
-                ul = uls[0]
-
-            for entry in ul.contents:
-                if not hasattr(entry, "name") or entry.name != "li":
-                    continue
-                entry_name = entry("strong")[0].string
-                if not entry_name:
-                    continue
-
-                if entry_name == "Categories":
-                    data["info"][entry_name] = {}
-                    for cat_entry in entry("a"):
-                        cat_data = cat_entry.string.split(" :: ")
-                        data["info"][entry_name][cat_data[0]] = cat_data[1:]
-                    continue
-
-                if entry("span"):
-                    data["info"][entry_name] = entry("span")[0].string
-                    continue
-
-                if entry("a"):
-                    data["info"][entry_name] = entry("a")[0]["href"]
-                    continue
-                entry.decompose()
-            ul.decompose()
-=======
         try:
             for table in soup("table", class_ = "list")[-1:]:
                 if not "File" in table("th")[0].string:
@@ -168,6 +102,8 @@
                                           "pyversion": file_pyversion,
                                           "uploaded": file_uploaded,
                                           "size": file_size})
+                    entry.decompose()
+                table.decompose()
 
             uls = soup("ul", class_ = "nodot")
             if uls:
@@ -197,12 +133,13 @@
                     if entry("a"):
                         data["info"][entry_name] = entry("a")[0]["href"]
                         continue
+                    entry.decompose()
+                ul.decompose()
 
         except Exception as error:
             print("There was an error during parsing: " + str(error))
             print("Ignoring this package.")
             data = {}
->>>>>>> 97fabb7e
 
         soup.decompose()
         return data
